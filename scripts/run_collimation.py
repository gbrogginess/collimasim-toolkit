--- conflicted
+++ resolved
@@ -816,13 +816,8 @@
                           side, imp_par, 
                           spread, spread_symmetric, spread_isnormed, 
                           sigma_z, nsigma_for_offmom, 
-<<<<<<< HEAD
                           num_particles, capacity, weights):
     
-=======
-                          num_particles, capacity):
-
->>>>>>> 916dac24
     _configure_tracker_radiation(line, radiation_mode, for_optics=True)
 
     g4man = line.element_dict[coll_name].interaction_process.g4manager
@@ -1087,17 +1082,10 @@
 
     part = _generate_direct_halo(line, ref_particle, coll_name,
                                  emitt_x, emitt_y, radiation_mode,
-<<<<<<< HEAD
                                  side, imp_par, 
                                  spread, spread_symmetric, spread_isnormed, 
                                  sigma_z, nsigma_for_offmom, 
                                  num_particles, capacity, weights)
-=======
-                                 side, imp_par,
-                                 spread, spread_symmetric, spread_isnormed,
-                                 sigma_z, nsigma_for_offmom,
-                                 num_particles, capacity)
->>>>>>> 916dac24
     return part
 
 def _prepare_matched_beam(config_dict, line, ref_particle, element, emitt_x, emitt_y, num_particles, capacity, weights):
